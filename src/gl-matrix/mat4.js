--- conflicted
+++ resolved
@@ -1111,62 +1111,6 @@
  * @param {vec3} o The origin vector around which to scale and rotate
  * @returns {mat4} out
  */
-<<<<<<< HEAD
-mat4.fromRotationTranslationScaleOrigin = function (out, q, v, s, o) {
-    // Quaternion math
-    var x = q[0], y = q[1], z = q[2], w = q[3],
-        x2 = x + x,
-        y2 = y + y,
-        z2 = z + z,
-
-        xx = x * x2,
-        xy = x * y2,
-        xz = x * z2,
-        yy = y * y2,
-        yz = y * z2,
-        zz = z * z2,
-        wx = w * x2,
-        wy = w * y2,
-        wz = w * z2,
-
-        sx = s[0],
-        sy = s[1],
-        sz = s[2],
-
-        ox = o[0],
-        oy = o[1],
-        oz = o[2],
-
-        out0 = (1 - (yy + zz)) * sx,
-        out1 = (xy + wz) * sx,
-        out2 = (xz - wy) * sx,
-        out4 = (xy - wz) * sy,
-        out5 = (1 - (xx + zz)) * sy,
-        out6 = (yz + wx) * sy,
-        out8 = (xz + wy) * sz,
-        out9 = (yz - wx) * sz,
-        out10 = (1 - (xx + yy)) * sz;
-
-    out[0] = out0;
-    out[1] = out1;
-    out[2] = out2;
-    out[3] = 0;
-    out[4] = out4;
-    out[5] = out5;
-    out[6] = out6;
-    out[7] = 0;
-    out[8] = out8;
-    out[9] = out9;
-    out[10] = out10;
-    out[11] = 0;
-    out[12] = v[0] + ox - (out0 * ox + out4 * oy + out8 * oz);
-    out[13] = v[1] + oy - (out1 * ox + out5 * oy + out9 * oz);
-    out[14] = v[2] + oz - (out2 * ox + out6 * oy + out10 * oz);
-    out[15] = 1;
-
-    return out;
-};
-=======
 export function fromRotationTranslationScaleOrigin(out, q, v, s, o) {
   // Quaternion math
   let x = q[0], y = q[1], z = q[2], w = q[3];
@@ -1192,26 +1136,35 @@
   let oy = o[1];
   let oz = o[2];
 
-  out[0] = (1 - (yy + zz)) * sx;
-  out[1] = (xy + wz) * sx;
-  out[2] = (xz - wy) * sx;
+  let out0 = (1 - (yy + zz)) * sx;
+  let out1 = (xy + wz) * sx;
+  let out2 = (xz - wy) * sx;
+  let out4 = (xy - wz) * sy;
+  let out5 = (1 - (xx + zz)) * sy;
+  let out6 = (yz + wx) * sy;
+  let out8 = (xz + wy) * sz;
+  let out9 = (yz - wx) * sz;
+  let out10 = (1 - (xx + yy)) * sz;
+
+  out[0] = out0;
+  out[1] = out1;
+  out[2] = out2;
   out[3] = 0;
-  out[4] = (xy - wz) * sy;
-  out[5] = (1 - (xx + zz)) * sy;
-  out[6] = (yz + wx) * sy;
+  out[4] = out4;
+  out[5] = out5;
+  out[6] = out6;
   out[7] = 0;
-  out[8] = (xz + wy) * sz;
-  out[9] = (yz - wx) * sz;
-  out[10] = (1 - (xx + yy)) * sz;
+  out[8] = out8;
+  out[9] = out9;
+  out[10] = out10;
   out[11] = 0;
-  out[12] = v[0] + ox - (out[0] * ox + out[4] * oy + out[8] * oz);
-  out[13] = v[1] + oy - (out[1] * ox + out[5] * oy + out[9] * oz);
-  out[14] = v[2] + oz - (out[2] * ox + out[6] * oy + out[10] * oz);
+  out[12] = v[0] + ox - (out0 * ox + out4 * oy + out8 * oz);
+  out[13] = v[1] + oy - (out1 * ox + out5 * oy + out9 * oz);
+  out[14] = v[2] + oz - (out2 * ox + out6 * oy + out10 * oz);
   out[15] = 1;
 
   return out;
 }
->>>>>>> 7fc31d5d
 
 /**
  * Calculates a 4x4 matrix from the given quaternion
